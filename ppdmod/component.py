--- conflicted
+++ resolved
@@ -26,22 +26,11 @@
 
     def __init__(self, **kwargs):
         """The class's constructor."""
-<<<<<<< HEAD
-        self.params = {}
-        self.params["x"] = Parameter(**STANDARD_PARAMETERS.x)
-        self.params["y"] = Parameter(**STANDARD_PARAMETERS.y)
-        self.params["dim"] = Parameter(**STANDARD_PARAMETERS.dim)
-        self.params["pixel_size"] = Parameter(
-                **STANDARD_PARAMETERS.pixel_size)
-        self.params["pa"] = Parameter(**STANDARD_PARAMETERS.pa)
-        self.params["elong"] = Parameter(**STANDARD_PARAMETERS.elong)
-=======
         self.x = Parameter(**STANDARD_PARAMETERS.x)
         self.y = Parameter(**STANDARD_PARAMETERS.y)
         self.dim = Parameter(**STANDARD_PARAMETERS.dim)
         self.pa = Parameter(**STANDARD_PARAMETERS.pa)
         self.elong = Parameter(**STANDARD_PARAMETERS.elong)
->>>>>>> 325540de
 
         if not self.elliptic:
             self.pa.free = False
