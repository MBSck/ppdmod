--- conflicted
+++ resolved
@@ -47,19 +47,11 @@
         super().__init__(**kwargs)
         self._stellar_angular_radius = None
 
-<<<<<<< HEAD
-        self.params["f"] = Parameter(**STANDARD_PARAMETERS.f)
-        self.params["dist"] = Parameter(**STANDARD_PARAMETERS.dist)
-        self.params["eff_temp"] = Parameter(**STANDARD_PARAMETERS.eff_temp)
-        self.params["eff_radius"] = Parameter(**STANDARD_PARAMETERS.eff_radius)
-        self._eval(**kwargs)
-=======
         self.f = Parameter(**STANDARD_PARAMETERS.f)
         self.dist = Parameter(**STANDARD_PARAMETERS.dist)
         self.eff_temp = Parameter(**STANDARD_PARAMETERS.eff_temp)
         self.eff_radius = Parameter(**STANDARD_PARAMETERS.eff_radius)
         self.eval(**kwargs)
->>>>>>> 325540de
 
     @property
     def stellar_radius_angular(self) -> u.mas:
@@ -144,27 +136,6 @@
         super().__init__(**kwargs)
         self._stellar_angular_radius = None
 
-<<<<<<< HEAD
-        self.params["dist"] = Parameter(**STANDARD_PARAMETERS.dist)
-        self.params["eff_temp"] = Parameter(**STANDARD_PARAMETERS.eff_temp)
-        self.params["eff_radius"] = Parameter(**STANDARD_PARAMETERS.eff_radius)
-
-        self.params["r0"] = Parameter(**STANDARD_PARAMETERS.r0)
-        self.params["rin"] = Parameter(**STANDARD_PARAMETERS.rin)
-        self.params["rout"] = Parameter(**STANDARD_PARAMETERS.rout)
-
-        self.params["a"] = Parameter(**STANDARD_PARAMETERS.a)
-        self.params["phi"] = Parameter(**STANDARD_PARAMETERS.phi)
-
-        self.params["q"] = Parameter(**STANDARD_PARAMETERS.q)
-        self.params["inner_temp"] = Parameter(**STANDARD_PARAMETERS.inner_temp)
-
-        self.params["p"] = Parameter(**STANDARD_PARAMETERS.p)
-        self.params["inner_sigma"] = Parameter(**STANDARD_PARAMETERS.inner_sigma)
-        self.params["kappa_abs"] = Parameter(**STANDARD_PARAMETERS.kappa_abs)
-        self.params["cont_weight"] = Parameter(**STANDARD_PARAMETERS.cont_weight)
-        self.params["kappa_cont"] = Parameter(**STANDARD_PARAMETERS.kappa_cont)
-=======
         self.dist = Parameter(**STANDARD_PARAMETERS.dist)
         self.eff_temp = Parameter(**STANDARD_PARAMETERS.eff_temp)
         self.eff_radius = Parameter(**STANDARD_PARAMETERS.eff_radius)
@@ -184,7 +155,6 @@
         self.kappa_abs = Parameter(**STANDARD_PARAMETERS.kappa_abs)
         self.cont_weight = Parameter(**STANDARD_PARAMETERS.cont_weight)
         self.kappa_cont = Parameter(**STANDARD_PARAMETERS.kappa_cont)
->>>>>>> 325540de
 
         if self.const_temperature:
             self.q.free = False
