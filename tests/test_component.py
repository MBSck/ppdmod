--- conflicted
+++ resolved
@@ -50,15 +50,9 @@
     params = {"x": x, "y": 10, "dim": 512}
     component.eval(**params)
 
-<<<<<<< HEAD
-    assert component.params["x"] == Parameter(**STANDARD_PARAMETERS.fov)
-    assert component.params["y"]() == 10*u.mas
-    assert component.params["dim"]() == 512
-=======
     assert component.x == Parameter(**STANDARD_PARAMETERS.fov)
     assert component.y() == 10*u.mas
     assert component.dim() == 512
->>>>>>> 325540de
 
 
 # TODO: Needs better test
